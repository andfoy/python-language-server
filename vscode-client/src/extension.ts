--- conflicted
+++ resolved
@@ -11,12 +11,7 @@
 
 function startLangServer(command: string, args: string[], documentSelector: string[]): Disposable {
 	const serverOptions: ServerOptions = {
-<<<<<<< HEAD
-        command,
-        args,
-=======
 		command, args
->>>>>>> 07f5c0ee
 	};
 	const clientOptions: LanguageClientOptions = {
 		documentSelector: documentSelector,
@@ -47,11 +42,7 @@
 }
 
 export function activate(context: ExtensionContext) {
-<<<<<<< HEAD
     context.subscriptions.push(startLangServer("pyls", ["-v"], ["python"]));
-=======
-    context.subscriptions.push(startLangServer("pyls", ["-vv"], ["python"]));
->>>>>>> 07f5c0ee
     // For TCP
     // context.subscriptions.push(startLangServerTCP(2087, ["python"]));
 }
