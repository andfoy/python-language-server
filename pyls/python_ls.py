# Copyright 2017 Palantir Technologies, Inc.
import logging
import socketserver
import threading

from pyls_jsonrpc.dispatchers import MethodDispatcher
from pyls_jsonrpc.endpoint import Endpoint
from pyls_jsonrpc.streams import JsonRpcStreamReader, JsonRpcStreamWriter

from . import lsp, _utils, uris
from .config import config
from .workspace import Workspace

log = logging.getLogger(__name__)


LINT_DEBOUNCE_S = 0.5  # 500 ms
PARENT_PROCESS_WATCH_INTERVAL = 10  # 10 s
MAX_WORKERS = 64
PYTHON_FILE_EXTENSIONS = ('.py', '.pyi')
CONFIG_FILEs = ('pycodestyle.cfg', 'setup.cfg', 'tox.ini', '.flake8')


class _StreamHandlerWrapper(socketserver.StreamRequestHandler, object):
    """A wrapper class that is used to construct a custom handler class."""

    delegate = None

    def setup(self):
        super(_StreamHandlerWrapper, self).setup()
        # pylint: disable=no-member
        self.delegate = self.DELEGATE_CLASS(self.rfile, self.wfile)

    def handle(self):
        self.delegate.start()


def start_tcp_lang_server(bind_addr, port, handler_class):
    if not issubclass(handler_class, PythonLanguageServer):
        raise ValueError('Handler class must be an instance of PythonLanguageServer')

    # Construct a custom wrapper class around the user's handler_class
    wrapper_class = type(
        handler_class.__name__ + 'Handler',
        (_StreamHandlerWrapper,),
        {'DELEGATE_CLASS': handler_class}
    )

    server = socketserver.TCPServer((bind_addr, port), wrapper_class)
    server.allow_reuse_address = True

    try:
        log.info('Serving %s on (%s, %s)', handler_class.__name__, bind_addr, port)
        server.serve_forever()
    finally:
        log.info('Shutting down')
        server.server_close()


def start_io_lang_server(rfile, wfile, check_parent_process, handler_class):
    if not issubclass(handler_class, PythonLanguageServer):
        raise ValueError('Handler class must be an instance of PythonLanguageServer')
    log.info('Starting %s IO language server', handler_class.__name__)
    server = handler_class(rfile, wfile, check_parent_process)
    server.start()


class PythonLanguageServer(MethodDispatcher):
    """ Implementation of the Microsoft VSCode Language Server Protocol
    https://github.com/Microsoft/language-server-protocol/blob/master/versions/protocol-1-x.md
    """

    # pylint: disable=too-many-public-methods,redefined-builtin

    def __init__(self, rx, tx, check_parent_process=False):
        self.workspace = None
        self.config = None
        self.root_uri = None
        self.workspaces = {}
        self.uri_workspace_mapper = {}

        self._jsonrpc_stream_reader = JsonRpcStreamReader(rx)
        self._jsonrpc_stream_writer = JsonRpcStreamWriter(tx)
        self._check_parent_process = check_parent_process
        self._endpoint = Endpoint(self, self._jsonrpc_stream_writer.write, max_workers=MAX_WORKERS)
        self._dispatchers = []
        self._shutdown = False

    def start(self):
        """Entry point for the server."""
        self._jsonrpc_stream_reader.listen(self._endpoint.consume)

    def __getitem__(self, item):
        """Override getitem to fallback through multiple dispatchers."""
        if self._shutdown and item != 'exit':
            # exit is the only allowed method during shutdown
            log.debug("Ignoring non-exit method during shutdown: %s", item)
            raise KeyError

        try:
            return super(PythonLanguageServer, self).__getitem__(item)
        except KeyError:
            # Fallback through extra dispatchers
            for dispatcher in self._dispatchers:
                try:
                    return dispatcher[item]
                except KeyError:
                    continue

        raise KeyError()

    def m_shutdown(self, **_kwargs):
        self._shutdown = True
        return None

    def m_exit(self, **_kwargs):
        self._endpoint.shutdown()
        self._jsonrpc_stream_reader.close()
        self._jsonrpc_stream_writer.close()

    def _match_uri_to_workspace(self, uri):
        workspace_uri = _utils.match_uri_to_workspace(uri, self.workspaces)
        return self.workspaces.get(workspace_uri, self.workspace)

    def _hook(self, hook_name, doc_uri=None, **kwargs):
        """Calls hook_name and returns a list of results from all registered handlers"""
        workspace = self._match_uri_to_workspace(doc_uri)
        doc = workspace.get_document(doc_uri) if doc_uri else None
        hook_handlers = self.config.plugin_manager.subset_hook_caller(hook_name, self.config.disabled_plugins)
        return hook_handlers(config=self.config, workspace=workspace, document=doc, **kwargs)

    def capabilities(self):
        server_capabilities = {
            'codeActionProvider': True,
            'codeLensProvider': {
                'resolveProvider': False,  # We may need to make this configurable
            },
            'completionProvider': {
                'resolveProvider': False,  # We know everything ahead of time
                'triggerCharacters': ['.']
            },
            'documentFormattingProvider': True,
            'documentHighlightProvider': True,
            'documentRangeFormattingProvider': True,
            'documentSymbolProvider': True,
            'definitionProvider': True,
            'executeCommandProvider': {
                'commands': flatten(self._hook('pyls_commands'))
            },
            'hoverProvider': True,
            'referencesProvider': True,
            'renameProvider': True,
            'signatureHelpProvider': {
                'triggerCharacters': ['(', ',', '=']
            },
<<<<<<< HEAD
            'textDocumentSync': lsp.TextDocumentSyncKind.INCREMENTAL,
            'workspace': {
                'workspaceFolders': {
                    'supported': True,
                    'changeNotifications': True
                }
=======
            'textDocumentSync': {
                'change': lsp.TextDocumentSyncKind.INCREMENTAL,
                'save': {
                    'includeText': True,
                },
                'openClose': True,
>>>>>>> 84717f83
            },
            'experimental': merge(self._hook('pyls_experimental_capabilities'))
        }
        log.info('Server capabilities: %s', server_capabilities)
        return server_capabilities

    def m_initialize(self, processId=None, rootUri=None, rootPath=None, initializationOptions=None, **_kwargs):
        log.debug('Language server initialized with %s %s %s %s', processId, rootUri, rootPath, initializationOptions)
        if rootUri is None:
            rootUri = uris.from_fs_path(rootPath) if rootPath is not None else ''

        self.workspaces.pop(self.root_uri, None)
        self.root_uri = rootUri
        self.workspace = Workspace(rootUri, self._endpoint)
        self.workspaces[rootUri] = self.workspace
        self.config = config.Config(rootUri, initializationOptions or {},
                                    processId, _kwargs.get('capabilities', {}))
        self._dispatchers = self._hook('pyls_dispatchers')
        self._hook('pyls_initialize')

        if self._check_parent_process and processId is not None:
            def watch_parent_process(pid):
                # exist when the given pid is not alive
                if not _utils.is_process_alive(pid):
                    log.info("parent process %s is not alive", pid)
                    self.m_exit()
                log.debug("parent process %s is still alive", pid)
                threading.Timer(PARENT_PROCESS_WATCH_INTERVAL, watch_parent_process, args=[pid]).start()

            watching_thread = threading.Thread(target=watch_parent_process, args=(processId,))
            watching_thread.daemon = True
            watching_thread.start()

        # Get our capabilities
        return {'capabilities': self.capabilities()}

    def m_initialized(self, **_kwargs):
        pass

    def code_actions(self, doc_uri, range, context):
        return flatten(self._hook('pyls_code_actions', doc_uri, range=range, context=context))

    def code_lens(self, doc_uri):
        return flatten(self._hook('pyls_code_lens', doc_uri))

    def completions(self, doc_uri, position):
        completions = self._hook('pyls_completions', doc_uri, position=position)
        return {
            'isIncomplete': False,
            'items': flatten(completions)
        }

    def definitions(self, doc_uri, position):
        return flatten(self._hook('pyls_definitions', doc_uri, position=position))

    def document_symbols(self, doc_uri):
        return flatten(self._hook('pyls_document_symbols', doc_uri))

    def execute_command(self, command, arguments):
        return self._hook('pyls_execute_command', command=command, arguments=arguments)

    def format_document(self, doc_uri):
        return self._hook('pyls_format_document', doc_uri)

    def format_range(self, doc_uri, range):
        return self._hook('pyls_format_range', doc_uri, range=range)

    def highlight(self, doc_uri, position):
        return flatten(self._hook('pyls_document_highlight', doc_uri, position=position)) or None

    def hover(self, doc_uri, position):
        return self._hook('pyls_hover', doc_uri, position=position) or {'contents': ''}

    @_utils.debounce(LINT_DEBOUNCE_S, keyed_by='doc_uri')
    def lint(self, doc_uri, is_saved):
        # Since we're debounced, the document may no longer be open
        workspace = self._match_uri_to_workspace(doc_uri)
        if doc_uri in workspace.documents:
            workspace.publish_diagnostics(
                doc_uri,
                flatten(self._hook('pyls_lint', doc_uri, is_saved=is_saved))
            )

    def references(self, doc_uri, position, exclude_declaration):
        return flatten(self._hook(
            'pyls_references', doc_uri, position=position,
            exclude_declaration=exclude_declaration
        ))

    def rename(self, doc_uri, position, new_name):
        return self._hook('pyls_rename', doc_uri, position=position, new_name=new_name)

    def signature_help(self, doc_uri, position):
        return self._hook('pyls_signature_help', doc_uri, position=position)

    def m_text_document__did_close(self, textDocument=None, **_kwargs):
        workspace = self._match_uri_to_workspace(textDocument['uri'])
        workspace.rm_document(textDocument['uri'])

    def m_text_document__did_open(self, textDocument=None, **_kwargs):
        workspace = self._match_uri_to_workspace(textDocument['uri'])
        workspace.put_document(textDocument['uri'], textDocument['text'], version=textDocument.get('version'))
        self._hook('pyls_document_did_open', textDocument['uri'])
        self.lint(textDocument['uri'], is_saved=True)

    def m_text_document__did_change(self, contentChanges=None, textDocument=None, **_kwargs):
        workspace = self._match_uri_to_workspace(textDocument['uri'])
        for change in contentChanges:
            workspace.update_document(
                textDocument['uri'],
                change,
                version=textDocument.get('version')
            )
        self.lint(textDocument['uri'], is_saved=False)

    def m_text_document__did_save(self, textDocument=None, **_kwargs):
        self.lint(textDocument['uri'], is_saved=True)

    def m_text_document__code_action(self, textDocument=None, range=None, context=None, **_kwargs):
        return self.code_actions(textDocument['uri'], range, context)

    def m_text_document__code_lens(self, textDocument=None, **_kwargs):
        return self.code_lens(textDocument['uri'])

    def m_text_document__completion(self, textDocument=None, position=None, **_kwargs):
        return self.completions(textDocument['uri'], position)

    def m_text_document__definition(self, textDocument=None, position=None, **_kwargs):
        return self.definitions(textDocument['uri'], position)

    def m_text_document__document_highlight(self, textDocument=None, position=None, **_kwargs):
        return self.highlight(textDocument['uri'], position)

    def m_text_document__hover(self, textDocument=None, position=None, **_kwargs):
        return self.hover(textDocument['uri'], position)

    def m_text_document__document_symbol(self, textDocument=None, **_kwargs):
        return self.document_symbols(textDocument['uri'])

    def m_text_document__formatting(self, textDocument=None, _options=None, **_kwargs):
        # For now we're ignoring formatting options.
        return self.format_document(textDocument['uri'])

    def m_text_document__rename(self, textDocument=None, position=None, newName=None, **_kwargs):
        return self.rename(textDocument['uri'], position, newName)

    def m_text_document__range_formatting(self, textDocument=None, range=None, _options=None, **_kwargs):
        # Again, we'll ignore formatting options for now.
        return self.format_range(textDocument['uri'], range)

    def m_text_document__references(self, textDocument=None, position=None, context=None, **_kwargs):
        exclude_declaration = not context['includeDeclaration']
        return self.references(textDocument['uri'], position, exclude_declaration)

    def m_text_document__signature_help(self, textDocument=None, position=None, **_kwargs):
        return self.signature_help(textDocument['uri'], position)

    def m_workspace__did_change_configuration(self, settings=None):
        self.config.update((settings or {}).get('pyls', {}))
        for workspace_uri in self.workspaces:
            workspace = self.workspaces[workspace_uri]
            for doc_uri in workspace.documents:
                self.lint(doc_uri, is_saved=False)

    def m_workspace__did_change_workspace_folders(self, added=None, removed=None, **_kwargs):
        for removed_info in removed:
            removed_uri = removed_info['uri']
            self.workspaces.pop(removed_uri)

        for added_info in added:
            added_uri = added_info['uri']
            self.workspaces[added_uri] = Workspace(added_uri, self._endpoint)

        # Migrate documents that are on the root workspace and have a better
        # match now
        doc_uris = list(self.workspace._docs.keys())
        for uri in doc_uris:
            doc = self.workspace._docs.pop(uri)
            new_workspace = self._match_uri_to_workspace(uri)
            new_workspace._docs[uri] = doc

    def m_workspace__did_change_watched_files(self, changes=None, **_kwargs):
        changed_py_files = set()
        config_changed = False
        for d in (changes or []):
            if d['uri'].endswith(PYTHON_FILE_EXTENSIONS):
                changed_py_files.add(d['uri'])
            elif d['uri'].endswith(CONFIG_FILEs):
                config_changed = True

        if config_changed:
            self.config.settings.cache_clear()
        elif not changed_py_files:
            # Only externally changed python files and lint configs may result in changed diagnostics.
            return

        for workspace_uri in self.workspaces:
            workspace = self.workspaces[workspace_uri]
            for doc_uri in workspace.documents:
                # Changes in doc_uri are already handled by m_text_document__did_save
                if doc_uri not in changed_py_files:
                    self.lint(doc_uri, is_saved=False)

    def m_workspace__execute_command(self, command=None, arguments=None):
        return self.execute_command(command, arguments)


def flatten(list_of_lists):
    return [item for lst in list_of_lists for item in lst]


def merge(list_of_dicts):
    return {k: v for dictionary in list_of_dicts for k, v in dictionary.items()}<|MERGE_RESOLUTION|>--- conflicted
+++ resolved
@@ -153,21 +153,18 @@
             'signatureHelpProvider': {
                 'triggerCharacters': ['(', ',', '=']
             },
-<<<<<<< HEAD
-            'textDocumentSync': lsp.TextDocumentSyncKind.INCREMENTAL,
-            'workspace': {
-                'workspaceFolders': {
-                    'supported': True,
-                    'changeNotifications': True
-                }
-=======
             'textDocumentSync': {
                 'change': lsp.TextDocumentSyncKind.INCREMENTAL,
                 'save': {
                     'includeText': True,
                 },
                 'openClose': True,
->>>>>>> 84717f83
+            },
+            'workspace': {
+                'workspaceFolders': {
+                    'supported': True,
+                    'changeNotifications': True
+                }
             },
             'experimental': merge(self._hook('pyls_experimental_capabilities'))
         }
